import argparse
import asyncio
import logging
import os
from datetime import datetime
from typing import Literal

from forecasting_tools import (
    AskNewsSearcher,
    BinaryQuestion,
    ForecastBot,
    GeneralLlm,
    MetaculusApi,
    MetaculusQuestion,
    MultipleChoiceQuestion,
    NumericDistribution,
    NumericQuestion,
    PredictedOptionList,
    PredictionExtractor,
    ReasonedPrediction,
    SmartSearcher,
    clean_indents,
)

logger = logging.getLogger(__name__)


class TemplateForecaster(ForecastBot):
    """
    This is a copy of the template bot for Q2 2025 Metaculus AI Tournament.
    The official bots on the leaderboard use AskNews in Q2.
    Main template bot changes since Q1
    - Support for new units parameter was added
    - You now set your llms when you initialize the bot (making it easier to switch between and benchmark different models)

    The main entry point of this bot is `forecast_on_tournament` in the parent class.
    See the script at the bottom of the file for more details on how to run the bot.
    Ignoring the finer details, the general flow is:
    - Load questions from Metaculus
    - For each question
        - Execute run_research a number of times equal to research_reports_per_question
        - Execute respective run_forecast function `predictions_per_research_report * research_reports_per_question` times
        - Aggregate the predictions
        - Submit prediction (if publish_reports_to_metaculus is True)
    - Return a list of ForecastReport objects

    Only the research and forecast functions need to be implemented in ForecastBot subclasses.

    If you end up having trouble with rate limits and want to try a more sophisticated rate limiter try:
    ```
    from forecasting_tools.ai_models.resource_managers.refreshing_bucket_rate_limiter import RefreshingBucketRateLimiter
    rate_limiter = RefreshingBucketRateLimiter(
        capacity=2,
        refresh_rate=1,
    ) # Allows 1 request per second on average with a burst of 2 requests initially. Set this as a class variable
    await self.rate_limiter.wait_till_able_to_acquire_resources(1) # 1 because it's consuming 1 request (use more if you are adding a token limit)
    ```
    Additionally OpenRouter has large rate limits immediately on account creation
    """

    _max_concurrent_questions = 2  # Set this to whatever works for your search-provider/ai-model rate limits
    _concurrency_limiter = asyncio.Semaphore(_max_concurrent_questions)

    async def run_research(self, question: MetaculusQuestion) -> str:
        async with self._concurrency_limiter:
            research = ""
            if os.getenv("ASKNEWS_CLIENT_ID") and os.getenv("ASKNEWS_SECRET"):
                research = await AskNewsSearcher().get_formatted_news_async(
                    question.question_text
                )
            elif os.getenv("EXA_API_KEY"):
                research = await self._call_exa_smart_searcher(
                    question.question_text
                )
            elif os.getenv("PERPLEXITY_API_KEY"):
                research = await self._call_perplexity(question.question_text)
            elif os.getenv("OPENROUTER_API_KEY"):
                research = await self._call_perplexity(
                    question.question_text, use_open_router=True
                )
            else:
                logger.warning(
                    f"No research provider found when processing question URL {question.page_url}. Will pass back empty string."
                )
                research = ""
            logger.info(
                f"Found Research for URL {question.page_url}:\n{research}"
            )
            return research

    async def _call_perplexity(
        self, question: str, use_open_router: bool = False
    ) -> str:
        prompt = clean_indents(
            f"""
            You are an assistant to a superforecaster.
            The superforecaster will give you a question they intend to forecast on.
            To be a great assistant, you generate a concise but detailed rundown of the most relevant news, including if the question would resolve Yes or No based on current information.
            You do not produce forecasts yourself.

            Question:
            {question}
            """
        )  # NOTE: The metac bot in Q1 put everything but the question in the system prompt.
        if use_open_router:
            model_name = "openrouter/perplexity/sonar-reasoning"
        else:
            model_name = "perplexity/sonar-pro"  # perplexity/sonar-reasoning and perplexity/sonar are cheaper, but do only 1 search
        model = GeneralLlm(
            model=model_name,
            temperature=0.1,
        )
        response = await model.invoke(prompt)
        return response

    async def _call_exa_smart_searcher(self, question: str) -> str:
        """
        SmartSearcher is a custom class that is a wrapper around an search on Exa.ai
        """
        searcher = SmartSearcher(
            model=self.get_llm("default", "llm"),
            temperature=0,
            num_searches_to_run=2,
            num_sites_per_search=10,
        )
        prompt = (
            "You are an assistant to a superforecaster. The superforecaster will give"
            "you a question they intend to forecast on. To be a great assistant, you generate"
            "a concise but detailed rundown of the most relevant news, including if the question"
            "would resolve Yes or No based on current information. You do not produce forecasts yourself."
            f"\n\nThe question is: {question}"
        )  # You can ask the searcher to filter by date, exclude/include a domain, and run specific searches for finding sources vs finding highlights within a source
        response = await searcher.invoke(prompt)
        return response

    async def _run_forecast_on_binary(
        self, question: BinaryQuestion, research: str
    ) -> ReasonedPrediction[float]:
        prompt = clean_indents(
            f"""
            You are a professional forecaster interviewing for a job.

            Your interview question is:
            {question.question_text}

            Question background:
            {question.background_info}


            This question's outcome will be determined by the specific criteria below. These criteria have not yet been satisfied:
            {question.resolution_criteria}

            {question.fine_print}


            Your research assistant says:
            {research}

            Today is {datetime.now().strftime("%Y-%m-%d")}.

            Before answering you write:
            (a) The time left until the outcome to the question is known.
            (b) The status quo outcome if nothing changed.
            (c) A brief description of a scenario that results in a No outcome.
            (d) A brief description of a scenario that results in a Yes outcome.

            You write your rationale remembering that good forecasters put extra weight on the status quo outcome since the world changes slowly most of the time.

            The last thing you write is your final answer as: "Probability: ZZ%", 0-100
            """
        )
        reasoning = await self.get_llm("default", "llm").invoke(prompt)
        prediction: float = PredictionExtractor.extract_last_percentage_value(
            reasoning, max_prediction=1, min_prediction=0
        )
        logger.info(
            f"Forecasted URL {question.page_url} as {prediction} with reasoning:\n{reasoning}"
        )
        return ReasonedPrediction(
            prediction_value=prediction, reasoning=reasoning
        )

    async def _run_forecast_on_multiple_choice(
        self, question: MultipleChoiceQuestion, research: str
    ) -> ReasonedPrediction[PredictedOptionList]:
        prompt = clean_indents(
            f"""
            You are a professional forecaster interviewing for a job.

            Your interview question is:
            {question.question_text}

            The options are: {question.options}


            Background:
            {question.background_info}

            {question.resolution_criteria}

            {question.fine_print}


            Your research assistant says:
            {research}

            Today is {datetime.now().strftime("%Y-%m-%d")}.

            Before answering you write:
            (a) The time left until the outcome to the question is known.
            (b) The status quo outcome if nothing changed.
            (c) A description of an scenario that results in an unexpected outcome.

            You write your rationale remembering that (1) good forecasters put extra weight on the status quo outcome since the world changes slowly most of the time, and (2) good forecasters leave some moderate probability on most options to account for unexpected outcomes.

            The last thing you write is your final probabilities for the N options in this order {question.options} as:
            Option_A: Probability_A
            Option_B: Probability_B
            ...
            Option_N: Probability_N
            """
        )
        reasoning = await self.get_llm("default", "llm").invoke(prompt)
        prediction: PredictedOptionList = (
            PredictionExtractor.extract_option_list_with_percentage_afterwards(
                reasoning, question.options
            )
        )
        logger.info(
            f"Forecasted URL {question.page_url} as {prediction} with reasoning:\n{reasoning}"
        )
        return ReasonedPrediction(
            prediction_value=prediction, reasoning=reasoning
        )

    async def _run_forecast_on_numeric(
        self, question: NumericQuestion, research: str
    ) -> ReasonedPrediction[NumericDistribution]:
        upper_bound_message, lower_bound_message = (
            self._create_upper_and_lower_bound_messages(question)
        )
        prompt = clean_indents(
            f"""
            You are a professional forecaster interviewing for a job.

            Your interview question is:
            {question.question_text}

            Background:
            {question.background_info}

            {question.resolution_criteria}

            {question.fine_print}

            Units for answer: {question.unit_of_measure if question.unit_of_measure else "Not stated (please infer this)"}

            Your research assistant says:
            {research}

            Today is {datetime.now().strftime("%Y-%m-%d")}.

            {lower_bound_message}
            {upper_bound_message}

            Formatting Instructions:
            - Please notice the units requested (e.g. whether you represent a number as 1,000,000 or 1 million).
            - Never use scientific notation.
            - Always start with a smaller number (more negative if negative) and then increase from there

            Before answering you write:
            (a) The time left until the outcome to the question is known.
            (b) The outcome if nothing changed.
            (c) The outcome if the current trend continued.
            (d) The expectations of experts and markets.
            (e) A brief description of an unexpected scenario that results in a low outcome.
            (f) A brief description of an unexpected scenario that results in a high outcome.

            You remind yourself that good forecasters are humble and set wide 90/10 confidence intervals to account for unknown unknowns.

            The last thing you write is your final answer as:
            "
            Percentile 10: XX
            Percentile 20: XX
            Percentile 40: XX
            Percentile 60: XX
            Percentile 80: XX
            Percentile 90: XX
            "
            """
        )
        reasoning = await self.get_llm("default", "llm").invoke(prompt)
        prediction: NumericDistribution = (
            PredictionExtractor.extract_numeric_distribution_from_list_of_percentile_number_and_probability(
                reasoning, question
            )
        )
        logger.info(
            f"Forecasted URL {question.page_url} as {prediction.declared_percentiles} with reasoning:\n{reasoning}"
        )
        return ReasonedPrediction(
            prediction_value=prediction, reasoning=reasoning
        )

    def _create_upper_and_lower_bound_messages(
        self, question: NumericQuestion
    ) -> tuple[str, str]:
        if question.open_upper_bound:
            upper_bound_message = ""
        else:
            upper_bound_message = (
                f"The outcome can not be higher than {question.upper_bound}."
            )
        if question.open_lower_bound:
            lower_bound_message = ""
        else:
            lower_bound_message = (
                f"The outcome can not be lower than {question.lower_bound}."
            )
        return upper_bound_message, lower_bound_message


if __name__ == "__main__":
    logging.basicConfig(
        level=logging.INFO,
        format="%(asctime)s - %(name)s - %(levelname)s - %(message)s",
    )

    # Suppress LiteLLM logging
    litellm_logger = logging.getLogger("LiteLLM")
    litellm_logger.setLevel(logging.WARNING)
    litellm_logger.propagate = False

    parser = argparse.ArgumentParser(
        description="Run the Q1TemplateBot forecasting system"
    )
    parser.add_argument(
        "--mode",
        type=str,
        choices=["tournament", "quarterly_cup", "test_questions"],
        default="tournament",
        help="Specify the run mode (default: tournament)",
    )
    args = parser.parse_args()
    run_mode: Literal["tournament", "quarterly_cup", "test_questions"] = (
        args.mode
    )
    assert run_mode in [
        "tournament",
        "quarterly_cup",
        "test_questions",
    ], "Invalid run mode"

<<<<<<< HEAD
    template_bot = Q1TemplateBot(
        research_reports_per_question=3,
=======
    template_bot = TemplateForecaster(
        research_reports_per_question=1,
>>>>>>> 8e3107a2
        predictions_per_research_report=5,
        use_research_summary_to_forecast=True,
        publish_reports_to_metaculus=True,
        folder_to_save_reports_to=None,
        skip_previously_forecasted_questions=True,
        # llms={  # choose your model names or GeneralLlm llms here, otherwise defaults will be chosen for you
        #     "default": GeneralLlm(
        #         model="metaculus/anthropic/claude-3-5-sonnet-20241022",
        #         temperature=0.3,
        #         timeout=40,
        #         allowed_tries=2,
        #     ),
        #     "summarizer": "openai/gpt-4o-mini",
        # },
    )

    if run_mode == "tournament":
        forecast_reports = asyncio.run(
            template_bot.forecast_on_tournament(
                MetaculusApi.CURRENT_AI_COMPETITION_ID, return_exceptions=True
            )
        )
    elif run_mode == "quarterly_cup":
        # The quarterly cup is a good way to test the bot's performance on regularly open questions. You can also use AXC_2025_TOURNAMENT_ID = 32564
        # The new quarterly cup may not be initialized near the beginning of a quarter
        template_bot.skip_previously_forecasted_questions = False
        forecast_reports = asyncio.run(
            template_bot.forecast_on_tournament(
                MetaculusApi.CURRENT_QUARTERLY_CUP_ID, return_exceptions=True
            )
        )
    elif run_mode == "test_questions":
        # Example questions are a good way to test the bot's performance on a single question
        EXAMPLE_QUESTIONS = [
            "https://www.metaculus.com/questions/578/human-extinction-by-2100/",  # Human Extinction - Binary
            "https://www.metaculus.com/questions/14333/age-of-oldest-human-as-of-2100/",  # Age of Oldest Human - Numeric
            "https://www.metaculus.com/questions/22427/number-of-new-leading-ai-labs/",  # Number of New Leading AI Labs - Multiple Choice
        ]
        template_bot.skip_previously_forecasted_questions = False
        questions = [
            MetaculusApi.get_question_by_url(question_url)
            for question_url in EXAMPLE_QUESTIONS
        ]
        forecast_reports = asyncio.run(
            template_bot.forecast_questions(questions, return_exceptions=True)
        )
    TemplateForecaster.log_report_summary(forecast_reports)  # type: ignore<|MERGE_RESOLUTION|>--- conflicted
+++ resolved
@@ -351,13 +351,8 @@
         "test_questions",
     ], "Invalid run mode"
 
-<<<<<<< HEAD
-    template_bot = Q1TemplateBot(
-        research_reports_per_question=3,
-=======
     template_bot = TemplateForecaster(
         research_reports_per_question=1,
->>>>>>> 8e3107a2
         predictions_per_research_report=5,
         use_research_summary_to_forecast=True,
         publish_reports_to_metaculus=True,
